--- conflicted
+++ resolved
@@ -36,11 +36,7 @@
 MACRO_DELIMITER = '%'
 LOGFILE = '/tmp/ranger_errorlog'
 USAGE = '%prog [options] [path/filename]'
-<<<<<<< HEAD
 STABLE = False
-=======
-STABLE = True
->>>>>>> 6e7e38b9
 
 # If the environment variable XDG_CONFIG_HOME is non-empty, CONFDIR is ignored
 # and the configuration directory will be $XDG_CONFIG_HOME/ranger instead.

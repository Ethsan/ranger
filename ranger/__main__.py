#!/usr/bin/python
# coding=utf-8
#
# Copyright (C) 2009, 2010  Roman Zimbelmann <romanz@lavabit.com>
#
# This program is free software: you can redistribute it and/or modify
# it under the terms of the GNU General Public License as published by
# the Free Software Foundation, either version 3 of the License, or
# (at your option) any later version.
#
# This program is distributed in the hope that it will be useful,
# but WITHOUT ANY WARRANTY; without even the implied warranty of
# MERCHANTABILITY or FITNESS FOR A PARTICULAR PURPOSE.  See the
# GNU General Public License for more details.
#
# You should have received a copy of the GNU General Public License
# along with this program.  If not, see <http://www.gnu.org/licenses/>.

import os
import sys


def parse_arguments():
	"""Parse the program arguments"""

	from optparse import OptionParser, SUPPRESS_HELP
	from ranger.ext.openstruct import OpenStruct
	from ranger import __version__, USAGE, DEFAULT_CONFDIR

	parser = OptionParser(usage=USAGE, version='ranger ' + __version__)

	parser.add_option('-d', '--debug', action='store_true',
			help="activate debug mode")
	parser.add_option('-c', '--clean', action='store_true',
			help="don't touch/require any config files. ")
	parser.add_option('-r', '--confdir', type='string',
			metavar='dir', default=DEFAULT_CONFDIR,
			help="the configuration directory. (%default)")
	parser.add_option('-m', '--mode', type='int', default=0, metavar='n',
			help="if a filename is supplied, run it with this mode")
	parser.add_option('-f', '--flags', type='string', default='',
			metavar='string',
			help="if a filename is supplied, run it with these flags.")

	options, positional = parser.parse_args()
	arg = OpenStruct(options.__dict__, targets=positional)
	arg.confdir = os.path.expanduser(arg.confdir)

	if not arg.clean:
		try:
			os.makedirs(arg.confdir)
		except OSError as err:
			if err.errno != 17:  # 17 means it already exists
				print("This configuration directory could not be created:")
				print(arg.confdir)
				print("To run ranger without the need for configuration files")
				print("use the --clean option.")
				raise SystemExit()
		sys.path.append(arg.confdir)
	return arg

def main():
	"""initialize objects and run the filemanager"""
	try:
		import curses
	except ImportError as errormessage:
		print(errormessage)
		print('ranger requires the python curses module. Aborting.')
		sys.exit(1)

	from signal import signal, SIGINT
	from locale import getdefaultlocale, setlocale, LC_ALL

	import ranger
	from ranger.ext import curses_interrupt_handler
	from ranger.core.fm import FM
	from ranger.core.environment import Environment
	from ranger.shared import (EnvironmentAware, FileManagerAware,
			SettingsAware)
	from ranger.gui.defaultui import DefaultUI as UI
	from ranger.fsobject.file import File

	# Ensure that a utf8 locale is set.
	if getdefaultlocale()[1] not in ('utf8', 'UTF-8'):
		for locale in ('en_US.utf8', 'en_US.UTF-8'):
			try: setlocale(LC_ALL, locale)
			except: pass
			else: break
		else: setlocale(LC_ALL, '')
	else: setlocale(LC_ALL, '')

	arg = parse_arguments()
	ranger.arg = arg

	if not ranger.arg.debug:
		curses_interrupt_handler.install_interrupt_handler()

	SettingsAware._setup()

	# Initialize objects
	if arg.targets:
		target = arg.targets[0]
		if not os.access(target, os.F_OK):
			print("File or directory doesn't exist: %s" % target)
			sys.exit(1)
		elif os.path.isfile(target):
			thefile = File(target)
			FM().execute_file(thefile, mode=arg.mode, flags=arg.flags)
			sys.exit(0)
		else:
			path = target
	else:
		path = '.'

<<<<<<< HEAD
	Environment(path)
	SettingsAware._setup_keys()
=======
	EnvironmentAware._assign(Environment(path))
>>>>>>> 19c1fa4f

	try:
		my_ui = UI()
		my_fm = FM(ui=my_ui)
		FileManagerAware._assign(my_fm)

		# Run the file manager
		my_fm.initialize()
		my_ui.initialize()
		my_fm.loop()
	finally:
		# Finish, clean up
		if 'my_ui' in vars():
			my_ui.destroy()

if __name__ == '__main__':
	top_dir = os.path.dirname(sys.path[0])
	sys.path.insert(0, top_dir)
	main()<|MERGE_RESOLUTION|>--- conflicted
+++ resolved
@@ -112,12 +112,8 @@
 	else:
 		path = '.'
 
-<<<<<<< HEAD
-	Environment(path)
+	EnvironmentAware._assign(Environment(path))
 	SettingsAware._setup_keys()
-=======
-	EnvironmentAware._assign(Environment(path))
->>>>>>> 19c1fa4f
 
 	try:
 		my_ui = UI()
